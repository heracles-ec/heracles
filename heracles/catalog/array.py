--- conflicted
+++ resolved
@@ -50,14 +50,10 @@
 
     def _pages(self, selection):
         """iterate the rows of the array in pages"""
-<<<<<<< HEAD
-        arr = self._arr if selection is None else self._arr[selection]
-=======
         if selection is None:
             arr = self._arr
         else:
             arr = self._arr[selection]
->>>>>>> d0ae5947
         nrows = len(arr)
         page_size = self.page_size
         names = arr.dtype.names
