--- conflicted
+++ resolved
@@ -49,16 +49,8 @@
         return mask
 
     def _pages(self, selection):
-<<<<<<< HEAD
-        '''iterate the rows of the array in pages'''
+        """iterate the rows of the array in pages"""
         arr = self._arr if selection is None else self._arr[selection]
-=======
-        """iterate the rows of the array in pages"""
-        if selection is None:
-            arr = self._arr
-        else:
-            arr = self._arr[selection]
->>>>>>> 49b931a0
         nrows = len(arr)
         page_size = self.page_size
         names = arr.dtype.names
