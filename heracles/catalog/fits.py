# Heracles: Euclid code for harmonic-space statistics on the sphere
#
# Copyright (C) 2023 Euclid Science Ground Segment
#
# This file is part of Heracles.
#
# Heracles is free software: you can redistribute it and/or modify it
# under the terms of the GNU Lesser General Public License as published
# by the Free Software Foundation, either version 3 of the License, or
# (at your option) any later version.
#
# Heracles is distributed in the hope that it will be useful, but
# WITHOUT ANY WARRANTY; without even the implied warranty of
# MERCHANTABILITY or FITNESS FOR A PARTICULAR PURPOSE. See the GNU
# Lesser General Public License for more details.
#
# You should have received a copy of the GNU Lesser General Public
# License along with Heracles. If not, see <https://www.gnu.org/licenses/>.
"""module for catalogue processing"""

from weakref import ref, finalize
import fitsio

from .base import CatalogBase, CatalogPage


def _is_table_hdu(hdu):
    """return true if HDU is a table with data"""
    return isinstance(hdu, fitsio.hdu.TableHDU) and hdu.has_data()


def rowfilter(array, expr):
    """filter the rows of a structured array"""
    return eval(expr, None, {name: array[name] for name in array.dtype.names})


class FitsCatalog(CatalogBase):
    """flexible reader for catalogues from FITS files"""

    def __init__(self, filename, *, columns=None, ext=None):
        """create a new FITS catalogue reader

        Neither opens the FITS file nor reads the catalogue immediately.

        """
        super().__init__()
        self._filename = filename
        self._columns = columns
        self._ext = ext

    def __copy__(self):
        """return a copy of this catalog"""
        other = super().__copy__()
        other._filename = self._filename
        other._columns = self._columns
        other._ext = self._ext
        return other

    def __repr__(self):
        """string representation of FitsCatalog"""
        s = self._filename
        if self._ext is not None:
<<<<<<< HEAD
            s = f"{s}[{self._ext!r}]"
=======
            s = s + f"[{self._ext!r}]"
>>>>>>> d0ae5947
        return s

    def hdu(self):
        """HDU for catalogue data"""

        # see if there's a reference to hdu still around
        try:
            hdu = self._hdu()
        except AttributeError:
            hdu = None

        # if there is no cached HDU, open it
        if hdu is None:
            # need to open the fits file explicitly, not via context manager
            # we will not close it, to keep the HDU alive
            fits = fitsio.FITS(self._filename)

            # but ensure fits gets closed in case of error
            try:
                # get HDU from the file
                if self._ext is None:
                    try:
                        # find table data extension
                        hdu = next(filter(_is_table_hdu, fits))
                    except StopIteration:
                        raise TypeError("no table data in FITS") from None
                else:
                    hdu = fits[self._ext]

            finally:
                # close fits if we didn't manage to get hdu
                if hdu is None:
                    fits.close()

            # make sure that internal _FITS is closed when hdu dies
            finalize(hdu, hdu._FITS.close)

            # cache hdu as a weak reference
            self._hdu = ref(hdu)

        return hdu

    def _names(self):
        """column names in FITS catalogue"""
        # store column names on first access
        if self._columns is None:
            self._columns = self.hdu().get_colnames()
        return self._columns

    def _size(self, selection):
        """size of FITS catalogue; selection is ignored"""
        return self.hdu().get_nrows()

    def _join(self, *where):
        """join rowfilter expressions"""
<<<<<<< HEAD
        return (
            "(" + ") & (".join(map(str, filter(None, where))) + ")" if where else None
        )
=======
        if not where:
            return None
        return "(" + ") & (".join(map(str, filter(None, where))) + ")"
>>>>>>> d0ae5947

    def _pages(self, selection):
        """iterate pages of rows in FITS file, optionally using the query"""

        # keep an unchanging local copy of the page size
        page_size = self.page_size

        hdu = self.hdu()
        names = self._names()

        # use all rows or selection if one is given
        nrows = hdu.get_nrows()

        # information for caching
        hduid = id(hdu)

        # now iterate all rows in batches
        for start in range(0, nrows, page_size):
            stop = start + page_size

            # see if rows were cached
            try:
                rows = self._rows if self._rowinfo == (hduid, start, stop) else None
            except AttributeError:
                rows = None

            # retrieve rows if not cached
            if rows is None:
                rows = hdu[names][start:stop]

                # update row cache
                self._rowinfo = (hduid, start, stop)
                self._rows = rows

            # apply selection if given
            if selection is not None:
                rows = rows[rowfilter(rows, selection)]

            yield CatalogPage({name: rows[name] for name in names})<|MERGE_RESOLUTION|>--- conflicted
+++ resolved
@@ -60,11 +60,7 @@
         """string representation of FitsCatalog"""
         s = self._filename
         if self._ext is not None:
-<<<<<<< HEAD
-            s = f"{s}[{self._ext!r}]"
-=======
             s = s + f"[{self._ext!r}]"
->>>>>>> d0ae5947
         return s
 
     def hdu(self):
@@ -120,15 +116,9 @@
 
     def _join(self, *where):
         """join rowfilter expressions"""
-<<<<<<< HEAD
-        return (
-            "(" + ") & (".join(map(str, filter(None, where))) + ")" if where else None
-        )
-=======
         if not where:
             return None
         return "(" + ") & (".join(map(str, filter(None, where))) + ")"
->>>>>>> d0ae5947
 
     def _pages(self, selection):
         """iterate pages of rows in FITS file, optionally using the query"""
