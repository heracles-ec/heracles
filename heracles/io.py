--- conflicted
+++ resolved
@@ -21,12 +21,7 @@
 import logging
 import os
 import re
-<<<<<<< HEAD
-from collections.abc import MutableMapping
-=======
 from collections.abc import MutableMapping, Sequence
-from functools import partial
->>>>>>> 779246d2
 from pathlib import Path
 from types import MappingProxyType
 from typing import TYPE_CHECKING, Union
