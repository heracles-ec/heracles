# Heracles: Euclid code for harmonic-space statistics on the sphere
#
# Copyright (C) 2023 Euclid Science Ground Segment
#
# This file is part of Heracles.
#
# Heracles is free software: you can redistribute it and/or modify it
# under the terms of the GNU Lesser General Public License as published
# by the Free Software Foundation, either version 3 of the License, or
# (at your option) any later version.
#
# Heracles is distributed in the hope that it will be useful, but
# WITHOUT ANY WARRANTY; without even the implied warranty of
# MERCHANTABILITY or FITNESS FOR A PARTICULAR PURPOSE. See the GNU
# Lesser General Public License for more details.
#
# You should have received a copy of the GNU Lesser General Public
# License along with Heracles. If not, see <https://www.gnu.org/licenses/>.
"""utility functions for plotting"""

from collections import defaultdict
from collections.abc import Mapping
from itertools import chain, count, cycle
import numpy as np
import matplotlib.pyplot as plt
from cycler import cycler


DEFAULT_CYCLER = cycler(linestyle=["-", "--", ":", "-."])


def _dont_draw_zero_tick(tick):
    """custom draw function for ticks that does not draw zero"""
    draw = tick.draw

    def wrap(*args, **kwargs):
        if tick.get_loc() == 0.0:
            tick.set_label1("")
            tick.set_label2("")
        draw(*args, **kwargs)

    return wrap


def _pad_ylim(ymin, ymax):
    """pad the y axis range depending on signs"""
    return (ymin * 10 ** (-np.sign(ymin) / 2), ymax * 10 ** (np.sign(ymax) / 2))


def postage_stamps(
    plot=None,
    transpose=None,
    *,
    scale=None,
    shift_transpose=0,
    stampsize=1.0,
    hatch_empty=False,
    linscale=0.01,
    cycler=None,
):
    """create a postage stamp plot for cls"""

    if cycler is None:
        cycler = DEFAULT_CYCLER

    if plot is None and transpose is None:
        raise ValueError("missing plot data")

    if isinstance(plot, Mapping):
        plot = [plot]
    if isinstance(transpose, Mapping):
        transpose = [transpose]

<<<<<<< HEAD
    keys = {k: None for x in plot for k in x} if plot is not None else {}
    trkeys = {} if transpose is None else {k: None for x in transpose for k in x}
    stamps = sorted(
        ({key[-2:] for key in keys} | {key[-2:][::-1] for key in trkeys})
=======
    if plot is not None:
        keys = {k: None for x in plot for k in x}
    else:
        keys = {}
    if transpose is not None:
        trkeys = {k: None for x in transpose for k in x}
    else:
        trkeys = {}

    stamps = sorted(
        set(key[-2:] for key in keys) | set(key[-2:][::-1] for key in trkeys)
>>>>>>> 49b931a0
    )

    sx = list({i for i, _ in stamps})
    sy = list({j for _, j in stamps})

    nx = len(sx)
    ny = len(sy)

    if trkeys:
        ny += shift_transpose

    fig, axes = plt.subplots(
        nx,
        ny,
        figsize=(ny * stampsize, nx * stampsize),
        squeeze=False,
        sharex=False,
        sharey=False,
    )

    prop_cycle = plt.rcParams["axes.prop_cycle"]
    prop = defaultdict(lambda: cycle(prop_cycle))

    xmin, xmax = np.inf, -np.inf
    ymin, ymax = 0, 0
    trymin, trymax = 0, 0

    axidx = set()
    traxidx = set()

    for n, key in enumerate(chain(keys, trkeys)):
        ki, kj, i, j = key

        if n < len(keys):
            idx = (sx.index(j), sy.index(i))
            cls = (x.get(key) for x in plot)
            axidx.add(idx)
        else:
            idx = (sx.index(i), sy.index(j) + shift_transpose)
            cls = (x.get(key) for x in transpose)
            traxidx.add(idx)

        # axis for plotting this key
        ax = axes[idx]

        # outer property cycle for this axis
        oprop = next(prop[idx])

        # label for first plot only, set to None after
        label = f"${ki}^{{{i}}} \\times {kj}^{{{j}}}$"

        for m, cl, iprop in zip(count(), cls, cycle(cycler)):
            if cl is None:
                continue

            cl = np.asanyarray(cl)

            if cl.dtype.names is None:
                ell = np.arange(len(cl), dtype=float)
            else:
                ell, cl = cl["L"].astype(float), cl["CL"]

            if scale is None:
                pass
            elif scale == "2l+1":
                cl = (2 * ell + 1) * cl
            else:
                cl = scale * cl

            xmin = np.nanmin(ell, initial=xmin)
            xmax = np.nanmax(ell, initial=xmax)
            if n < len(keys):
                ymin = np.nanmin(cl, initial=ymin)
                ymax = np.nanmax(cl, initial=ymax)
            else:
                trymin = np.nanmin(cl, initial=trymin)
                trymax = np.nanmax(cl, initial=trymax)

            ax.plot(ell, cl, lw=1.5, label=label, **{**oprop, **iprop})

            # prevent multiple labels with same colour
            label = None

    ymin, ymax = _pad_ylim(ymin, ymax)
    ylin = 10 ** np.ceil(np.log10(max(abs(ymin), abs(ymax)) * linscale))

    if trkeys:
        trymin, trymax = _pad_ylim(trymin, trymax)
        trylin = 10 ** np.ceil(np.log10(max(abs(trymin), abs(trymax)) * linscale))

    # scale the axes and transpose axes
    for n, idx in enumerate(chain(axidx, traxidx)):
        if n < len(axidx):
            ymin_, ymax_, ylin_ = ymin, ymax, ylin
        else:
            ymin_, ymax_, ylin_ = trymin, trymax, trylin

        ax = axes[idx]

<<<<<<< HEAD
        ax.axhline(0., c='k', lw=0.8, ls='--')

        ax.tick_params(
            axis='both',
            which='both',
            direction='in',
=======
        ax.axhline(0.0, c="k", lw=0.8, ls="--")

        ax.tick_params(
            axis="both",
            which="both",
            direction="in",
>>>>>>> 49b931a0
            top=True,
            bottom=True,
            left=True,
            right=True,
<<<<<<< HEAD
            labeltop=idx in [(0, 0), (0, ny - 1)],
            labelbottom=idx in [(nx - 1, 0), (nx - 1, ny - 1)],
            labelleft=idx in [(0, 0), (nx - 1, 0)],
            labelright=idx in [(0, ny - 1), (nx - 1, ny - 1)],
=======
            labeltop=(idx == (0, 0) or idx == (0, ny - 1)),
            labelbottom=(idx == (nx - 1, 0) or idx == (nx - 1, ny - 1)),
            labelleft=(idx == (0, 0) or idx == (nx - 1, 0)),
            labelright=(idx == (0, ny - 1) or idx == (nx - 1, ny - 1)),
>>>>>>> 49b931a0
        )
        ax.set_axisbelow(False)

        leg = ax.legend(
            frameon=True,
            edgecolor="none",
            framealpha=0.8,
            fontsize=8,
            labelcolor="linecolor",
            handlelength=0,
            handletextpad=0,
            borderpad=0,
            borderaxespad=0.5,
            labelspacing=0,
        )
        try:
            hnds = leg.legend_handles
        except AttributeError:
            hnds = leg.legendHandles
        for hnd in hnds:
            hnd.set_visible(False)
        leg.set_zorder(2)

        ax.set_xlim(xmin, xmax)
        ax.set_xscale(
            "symlog", linthresh=10, linscale=0.45, subs=[2, 3, 4, 5, 6, 7, 8, 9]
        )

        ax.set_ylim(ymin_, ymax_)
        ax.set_yscale(
            "symlog", linthresh=ylin_, linscale=0.45, subs=[2, 3, 4, 5, 6, 7, 8, 9]
        )

        for tick in ax.xaxis.get_major_ticks():
            tick.draw = _dont_draw_zero_tick(tick)
        for tick in ax.yaxis.get_major_ticks():
            tick.draw = _dont_draw_zero_tick(tick)

    # fill empty axes
<<<<<<< HEAD
    for ax in axes.ravel():
        if not ax.has_data():
            if hatch_empty:

                hatch = hatch_empty if isinstance(hatch_empty, str) else '/////'
                ax.patch.set_facecolor('none')
                ax.patch.set_edgecolor('k')
=======
    for i, ax in enumerate(axes.ravel()):
        if not ax.has_data():
            if hatch_empty:
                if isinstance(hatch_empty, str):
                    hatch = hatch_empty
                else:
                    hatch = "/////"

                ax.patch.set_facecolor("none")
                ax.patch.set_edgecolor("k")
>>>>>>> 49b931a0
                ax.patch.set_hatch(hatch)
                ax.patch.set_alpha(0.8)
                ax.tick_params(
                    axis="both",
                    which="both",
                    top=False,
                    bottom=False,
                    left=False,
                    right=False,
                    labeltop=False,
                    labelbottom=False,
                    labelleft=False,
                    labelright=False,
                )
            else:
                ax.axis("off")

    fig.tight_layout(pad=0.0)
    fig.subplots_adjust(wspace=0, hspace=0)

    # adjust figure size for spacing
    fig.set_size_inches(
        ny * stampsize / (fig.subplotpars.right - fig.subplotpars.left),
        nx * stampsize / (fig.subplotpars.top - fig.subplotpars.bottom),
    )

    return fig<|MERGE_RESOLUTION|>--- conflicted
+++ resolved
@@ -71,25 +71,9 @@
     if isinstance(transpose, Mapping):
         transpose = [transpose]
 
-<<<<<<< HEAD
     keys = {k: None for x in plot for k in x} if plot is not None else {}
     trkeys = {} if transpose is None else {k: None for x in transpose for k in x}
-    stamps = sorted(
-        ({key[-2:] for key in keys} | {key[-2:][::-1] for key in trkeys})
-=======
-    if plot is not None:
-        keys = {k: None for x in plot for k in x}
-    else:
-        keys = {}
-    if transpose is not None:
-        trkeys = {k: None for x in transpose for k in x}
-    else:
-        trkeys = {}
-
-    stamps = sorted(
-        set(key[-2:] for key in keys) | set(key[-2:][::-1] for key in trkeys)
->>>>>>> 49b931a0
-    )
+    stamps = sorted(({key[-2:] for key in keys} | {key[-2:][::-1] for key in trkeys}))
 
     sx = list({i for i, _ in stamps})
     sy = list({j for _, j in stamps})
@@ -188,36 +172,20 @@
 
         ax = axes[idx]
 
-<<<<<<< HEAD
-        ax.axhline(0., c='k', lw=0.8, ls='--')
-
-        ax.tick_params(
-            axis='both',
-            which='both',
-            direction='in',
-=======
         ax.axhline(0.0, c="k", lw=0.8, ls="--")
 
         ax.tick_params(
             axis="both",
             which="both",
             direction="in",
->>>>>>> 49b931a0
             top=True,
             bottom=True,
             left=True,
             right=True,
-<<<<<<< HEAD
             labeltop=idx in [(0, 0), (0, ny - 1)],
             labelbottom=idx in [(nx - 1, 0), (nx - 1, ny - 1)],
             labelleft=idx in [(0, 0), (nx - 1, 0)],
             labelright=idx in [(0, ny - 1), (nx - 1, ny - 1)],
-=======
-            labeltop=(idx == (0, 0) or idx == (0, ny - 1)),
-            labelbottom=(idx == (nx - 1, 0) or idx == (nx - 1, ny - 1)),
-            labelleft=(idx == (0, 0) or idx == (nx - 1, 0)),
-            labelright=(idx == (0, ny - 1) or idx == (nx - 1, ny - 1)),
->>>>>>> 49b931a0
         )
         ax.set_axisbelow(False)
 
@@ -257,26 +225,12 @@
             tick.draw = _dont_draw_zero_tick(tick)
 
     # fill empty axes
-<<<<<<< HEAD
     for ax in axes.ravel():
         if not ax.has_data():
             if hatch_empty:
-
-                hatch = hatch_empty if isinstance(hatch_empty, str) else '/////'
-                ax.patch.set_facecolor('none')
-                ax.patch.set_edgecolor('k')
-=======
-    for i, ax in enumerate(axes.ravel()):
-        if not ax.has_data():
-            if hatch_empty:
-                if isinstance(hatch_empty, str):
-                    hatch = hatch_empty
-                else:
-                    hatch = "/////"
-
+                hatch = hatch_empty if isinstance(hatch_empty, str) else "/////"
                 ax.patch.set_facecolor("none")
                 ax.patch.set_edgecolor("k")
->>>>>>> 49b931a0
                 ax.patch.set_hatch(hatch)
                 ax.patch.set_alpha(0.8)
                 ax.tick_params(
