# Heracles: Euclid code for harmonic-space statistics on the sphere
#
# Copyright (C) 2023 Euclid Science Ground Segment
#
# This file is part of Heracles.
#
# Heracles is free software: you can redistribute it and/or modify it
# under the terms of the GNU Lesser General Public License as published
# by the Free Software Foundation, either version 3 of the License, or
# (at your option) any later version.
#
# Heracles is distributed in the hope that it will be useful, but
# WITHOUT ANY WARRANTY; without even the implied warranty of
# MERCHANTABILITY or FITNESS FOR A PARTICULAR PURPOSE. See the GNU
# Lesser General Public License for more details.
#
# You should have received a copy of the GNU Lesser General Public
# License along with Heracles. If not, see <https://www.gnu.org/licenses/>.
"""module for angular power spectrum estimation"""

import logging
import time
from datetime import timedelta
from itertools import product, combinations_with_replacement

import numpy as np
import healpy as hp
from convolvecl import mixmat, mixmat_eb

from .maps import (
    update_metadata,
    map_catalogs as _map_catalogs,
    transform_maps as _transform_maps,
)
from .util import toc_match

logger = logging.getLogger(__name__)


def angular_power_spectra(alms, alms2=None, *, lmax=None, include=None, exclude=None):
    """compute angular power spectra from a set of alms"""

    logger.info(
<<<<<<< HEAD
        f"computing cls for {len(alms)}"
        f"{f'x{len(alms2)}' if alms2 is not None else ''} alm(s)",
    )
    t = time.monotonic()

    logger.info(f"using LMAX = {lmax} for cls")
=======
        "computing cls for %d%s alm(s)",
        len(alms),
        f"x{len(alms2)}" if alms2 is not None else "",
    )
    t = time.monotonic()

    logger.info("using LMAX = %s for cls", lmax)
>>>>>>> d0ae5947

    # collect all alm combinations for computing cls
    if alms2 is None:
        alm_pairs = combinations_with_replacement(alms.items(), 2)
    else:
        alm_pairs = product(alms.items(), alms2.items())

    # keep track of the twopoint combinations we have seen here
    twopoint_names = set()

    # compute cls for all alm pairs
    # do not compute duplicates
    cls = {}
    for ((k1, i1), alm1), ((k2, i2), alm2) in alm_pairs:
        # get the two-point code in standard order
        if (k1, k2) not in twopoint_names and (k2, k1) in twopoint_names:
            i1, i2 = i2, i1
            k1, k2 = k2, k1

        # skip duplicate cls in any order
        if (k1, k2, i1, i2) in cls or (k2, k1, i2, i1) in cls:
            continue

        # check if cl is skipped by explicit include or exclude list
        if not toc_match((k1, k2, i1, i2), include, exclude):
            continue

<<<<<<< HEAD
        logger.info(f"computing {k1} x {k2} cl for bins {i1}, {i2}")
=======
        logger.info("computing %s x %s cl for bins %s, %s", k1, k2, i1, i2)
>>>>>>> d0ae5947

        # compute the raw cl from the alms
        cl = hp.alm2cl(alm1, alm2, lmax_out=lmax)

        # collect metadata
        md = {}
        if alm1.dtype.metadata:
            for key, value in alm1.dtype.metadata.items():
                if key == "noisbias":
                    md[key] = value if k1 == k2 and i1 == i2 else 0.0
                else:
                    md[f"{key}_1"] = value
        if alm2.dtype.metadata:
            for key, value in alm2.dtype.metadata.items():
<<<<<<< HEAD
                if key != "noisbias":
=======
                if key == "noisbias":
                    pass
                else:
>>>>>>> d0ae5947
                    md[f"{key}_2"] = value
        update_metadata(cl, **md)

        # add cl to the set
        cls[k1, k2, i1, i2] = cl

        # keep track of names
        twopoint_names.add((k1, k2))

    logger.info(
<<<<<<< HEAD
        f"computed {len(cls)} cl(s) in {timedelta(seconds=(time.monotonic() - t))}"
=======
        "computed %d cl(s) in %s", len(cls), timedelta(seconds=(time.monotonic() - t))
>>>>>>> d0ae5947
    )

    # return the toc dict of cls
    return cls


def debias_cls(cls, noisebias=None, *, inplace=False):
    """remove noise bias from cls"""

<<<<<<< HEAD
    logger.info(f"debiasing {len(cls)} cl(s){' in place' if inplace else ''}")
=======
    logger.info("debiasing %d cl(s)%s", len(cls), " in place" if inplace else "")
>>>>>>> d0ae5947
    t = time.monotonic()

    # toc dict for noise biases
    nbs = noisebias or {}

    # the output toc dict
    out = cls if inplace else {}

    # subtract noise bias of each cl in turn
    for key in cls:
<<<<<<< HEAD
        logger.info(f"debiasing {key[0]} cl for bins {key[1]}, {key[2]}")
=======
        logger.info("debiasing %s cl for bins %s, %s", *key)
>>>>>>> d0ae5947

        cl = cls[key]
        md = cl.dtype.metadata or {}

        if not inplace:
            cl = cl.copy()
            update_metadata(cl, **md)

        # minimum l for correction
        lmin = max(abs(md.get("spin_1", 0)), abs(md.get("spin_2", 0)))

        # get noise bias from explicit dict, if given, or metadata
        nb = nbs.get(key, md.get("noisbias", 0.0))

        # remove noise bias
        cl[lmin:] -= nb

        # write noise bias to corrected cl
        update_metadata(cl, noisbias=nb)

        # store debiased cl in output set
        out[key] = cl

    logger.info(
<<<<<<< HEAD
        f"debiased {len(out)} cl(s) in {timedelta(seconds=(time.monotonic() - t))}"
=======
        "debiased %d cl(s) in %s", len(out), timedelta(seconds=(time.monotonic() - t))
>>>>>>> d0ae5947
    )

    # return the toc dict of debiased cls
    return out


def depixelate_cls(cls, *, inplace=False):
    """remove discretisation kernel from cls"""

<<<<<<< HEAD
    logger.info(f"depixelate {len(cls)} cl(s){' in place' if inplace else ''}")
=======
    logger.info("depixelate %d cl(s)%s", len(cls), " in place" if inplace else "")
>>>>>>> d0ae5947
    t = time.monotonic()

    # keep a cache of convolution kernels (i.e. pixel window functions)
    fls = {
        "healpix": {},
    }

    # the output toc dict
    out = cls if inplace else {}

    # remove effect of convolution for each cl in turn
    for key in cls:
<<<<<<< HEAD
        logger.info(f"depixelate {key[0]} cl for bins {key[1]}, {key[2]}")
=======
        logger.info("depixelate %s cl for bins %s, %s", *key)
>>>>>>> d0ae5947

        cl = cls[key]
        md = cl.dtype.metadata or {}

        if not inplace:
            cl = cl.copy()
            update_metadata(cl, **md)

        lmax = len(cl) - 1

        spins = [md.get("spin_1", 0), md.get("spin_2", 0)]
        kernels = [md.get("kernel_1"), md.get("kernel_2")]
        powers = [md.get("power_1", 0), md.get("power_2", 0)]
        areas = []

        # minimum l for corrections
        lmin = max(map(abs, spins))

        # deconvolve the kernels of the first and second map
        for i, spin, kernel in zip([1, 2], spins, kernels):
<<<<<<< HEAD
            logger.info(f"- spin-{spin} {kernel} kernel")
=======
            logger.info("- spin-%s %s kernel", spin, kernel)
>>>>>>> d0ae5947
            if kernel is None:
                fl = None
                a = None
            elif kernel == "healpix":
                nside = md[f"nside_{i}"]
                if (nside, lmax, spin) not in fls[kernel]:
                    fl0, fl2 = hp.pixwin(nside, lmax=lmax, pol=True)
                    fls[kernel][nside, lmax, 0] = fl0
                    fls[kernel][nside, lmax, 2] = fl2
                fl = fls[kernel].get((nside, lmax, spin))
                if fl is None:
                    logger.warning(
<<<<<<< HEAD
                        f"no HEALPix kernel for NSIDE = {nside}, "
                        f"LMAX = {lmax}, SPIN = {spin}"
=======
                        "no HEALPix kernel for NSIDE = %s, LMAX = %s, SPIN = %s",
                        nside,
                        lmax,
                        spin,
>>>>>>> d0ae5947
                    )
                a = hp.nside2pixarea(nside)
            else:
                raise ValueError(f"unknown kernel: {kernel}")
            if fl is not None:
                cl[lmin:] /= fl[lmin:]
            areas.append(a)

        # scale by area**power
        for a, p in zip(areas, powers):
            if a is not None and p != 0:
                cl[lmin:] /= a**p

        # store depixelated cl in output set
        out[key] = cl

    logger.info(
<<<<<<< HEAD
        f"depixelated {len(out)} cl(s) in {timedelta(seconds=(time.monotonic() - t))}",
=======
        "depixelated %d cl(s) in %s",
        len(out),
        timedelta(seconds=(time.monotonic() - t)),
>>>>>>> d0ae5947
    )

    # return the toc dict of depixelated cls
    return out


def mixing_matrices(cls, *, l1max=None, l2max=None, l3max=None):
    """compute mixing matrices from a set of cls"""

<<<<<<< HEAD
    logger.info(f"computing two-point mixing matrices for {len(cls)} cl(s)")
    t = time.monotonic()

    logger.info(f"using L1MAX = {l1max}, L2MAX = {l2max}, L3MAX = {l3max}")
=======
    logger.info("computing two-point mixing matrices for %d cl(s)", len(cls))
    t = time.monotonic()

    logger.info("using L1MAX = %s, L2MAX = %s, L3MAX = %s", l1max, l2max, l3max)
>>>>>>> d0ae5947

    # set of computed mixing matrices
    mms = {}

    # go through the toc dict of cls and compute mixing matrices
    # which mixing matrix is computed depends on the combination of V/W maps
    for (k1, k2, i1, i2), cl in cls.items():
        if k1 == "V" and k2 == "V":
<<<<<<< HEAD
            logger.info(f"computing 00 mixing matrix for bins {i1}, {i2}")
            w00 = mixmat(cl, l1max=l1max, l2max=l2max, l3max=l3max)
            mms["00", i1, i2] = w00
        elif k1 == "V" and k2 == "W":
            logger.info(f"computing 0+ mixing matrix for bins {i1}, {i2}")
            w0p = mixmat(cl, l1max=l1max, l2max=l2max, l3max=l3max, spin=(0, 2))
            mms["0+", i1, i2] = w0p
        elif k1 == "W" and k2 == "V":
            logger.info(f"computing 0+ mixing matrix for bins {i2}, {i1}")
            w0p = mixmat(cl, l1max=l1max, l2max=l2max, l3max=l3max, spin=(2, 0))
            mms["0+", i2, i1] = w0p
        elif k1 == "W" and k2 == "W":
            logger.info(f"computing ++, --, +- mixing matrices for bins {i1}, {i2}")
=======
            logger.info("computing 00 mixing matrix for bins %s, %s", i1, i2)
            w00 = mixmat(cl, l1max=l1max, l2max=l2max, l3max=l3max)
            mms["00", i1, i2] = w00
        elif k1 == "V" and k2 == "W":
            logger.info("computing 0+ mixing matrix for bins %s, %s", i1, i2)
            w0p = mixmat(cl, l1max=l1max, l2max=l2max, l3max=l3max, spin=(0, 2))
            mms["0+", i1, i2] = w0p
        elif k1 == "W" and k2 == "V":
            logger.info("computing 0+ mixing matrix for bins %s, %s", i2, i1)
            w0p = mixmat(cl, l1max=l1max, l2max=l2max, l3max=l3max, spin=(2, 0))
            mms["0+", i2, i1] = w0p
        elif k1 == "W" and k2 == "W":
            logger.info("computing ++, --, +- mixing matrices for bins %s, %s", i1, i2)
>>>>>>> d0ae5947
            wpp, wmm, wpm = mixmat_eb(
                cl, l1max=l1max, l2max=l2max, l3max=l3max, spin=(2, 2)
            )
            mms["++", i1, i2] = wpp
            mms["--", i1, i2] = wmm
            mms["+-", i1, i2] = wpm
        else:
            logger.warning(
<<<<<<< HEAD
                f"computing unknown {k1} x {k2} mixing matrix for bins {i1}, {i2}",
=======
                "computing unknown %s x %s mixing matrix for bins %s, %s",
                k1,
                k2,
                i1,
                i2,
>>>>>>> d0ae5947
            )
            w = mixmat(cl, l1max=l1max, l2max=l2max, l3max=l3max)
            mms[f"{k1}{k2}", i1, i2] = w

    logger.info(
<<<<<<< HEAD
        f"computed {len(mms)} mm(s) in {timedelta(seconds=(time.monotonic() - t))}"
=======
        "computed %d mm(s) in %s", len(mms), timedelta(seconds=(time.monotonic() - t))
>>>>>>> d0ae5947
    )

    # return the toc dict of mixing matrices
    return mms


def pixelate_mms_healpix(mms, nside, *, inplace=False):
    """apply HEALPix pixel window function to mms"""

<<<<<<< HEAD
    logger.info(f"pixelate {len(mms)} mm(s){' in place' if inplace else ''}")
    logger.info(f"kernel: HEALPix, NSIDE={nside}")
=======
    logger.info("pixelate %d mm(s)%s", len(mms), " in place" if inplace else "")
    logger.info("kernel: HEALPix, NSIDE=%d", nside)
>>>>>>> d0ae5947
    t = time.monotonic()

    # pixel window functions
    lmax = 4 * nside
    fl0, fl2 = hp.pixwin(nside, lmax=lmax, pol=True)

    # will be multiplied over rows
    fl0 = fl0[:, np.newaxis]
    fl2 = fl2[:, np.newaxis]

    # the output toc dict
    out = mms if inplace else {}

    # apply discretisation kernel from cl to each mm in turn
    for key in mms:
<<<<<<< HEAD
        logger.info(f"pixelate {key[0]} mm for bins {key[1]}, {key[2]}")
=======
        logger.info("pixelate %s mm for bins %s, %s", *key)
>>>>>>> d0ae5947

        mm = mms[key]
        if not inplace:
            mm = mm.copy()

        n = np.shape(mm)[-2]
        if n >= lmax:
            logger.error(
<<<<<<< HEAD
                f"no HEALPix pixel window function for NSIDE={nside} and LMAX={n - 1}",
=======
                "no HEALPix pixel window function for NSIDE=%d and LMAX=%d",
                nside,
                n - 1,
>>>>>>> d0ae5947
            )

        name = key[0]
        if name == "00":
            mm *= fl0[:n] * fl0[:n]
        elif name in ["0+", "+0"]:
            mm *= fl0[:n] * fl2[:n]
        elif name in ["++", "--", "+-", "-+"]:
            mm *= fl2[:n] * fl2[:n]
        else:
            logger.warning("unknown mixing matrix, assuming spin-0")
            mm *= fl0[:n] * fl0[:n]

        # store pixelated mm in output set
        out[key] = mm

    logger.info(
<<<<<<< HEAD
        f"pixelated {len(out)} mm(s) in {timedelta(seconds=(time.monotonic() - t))}"
=======
        "pixelated %d mm(s) in %s", len(out), timedelta(seconds=(time.monotonic() - t))
>>>>>>> d0ae5947
    )

    # return the toc dict of modified cls
    return out


def binned_cls(cls, bins, *, weights=None, out=None):
    """compute binned angular power spectra"""

    def norm(a, b):
        """divide a by b if a is nonzero"""
        return np.divide(a, b, where=(a != 0), out=np.zeros_like(a))

    m = len(bins)

    if out is None:
        out = {}

    for key, cl in cls.items():
        ell = np.arange(len(cl))

        if weights is None:
            w = np.ones_like(cl)
        elif isinstance(weights, str):
            if weights == "l(l+1)":
                w = ell * (ell + 1)
            elif weights == "2l+1":
                w = 2 * ell + 1
            else:
                raise ValueError(f"unknown weights string: {weights}")
        else:
            w = weights[: len(cl)]

        # create the output data
        binned = np.empty(
            m - 1,
            [
                ("L", float),
                ("CL", float),
                ("LMIN", float),
                ("LMAX", float),
                ("W", float),
            ],
        )

        # get the bin index for each ell
        i = np.digitize(ell, bins)

        # get the binned weights
        wb = np.bincount(i, weights=w, minlength=m)[1:m]

        # bin everything
        binned["L"] = norm(np.bincount(i, weights=w * ell, minlength=m)[1:m], wb)
        binned["CL"] = norm(np.bincount(i, weights=w * cl, minlength=m)[1:m], wb)

        # add bin edges
        binned["LMIN"] = bins[:-1]
        binned["LMAX"] = bins[1:]

        # add weights
        binned["W"] = wb

        # store result
        out[key] = binned

    return out


def random_noisebias(
    maps,
    catalogs,
    *,
    repeat=1,
    full=False,
    parallel=False,
    include=None,
    exclude=None,
    progress=False,
    **kwargs,
):
    """noise bias estimate from randomised position and shear maps

    The ``include`` and ``exclude`` selection is applied to the maps.

    """

<<<<<<< HEAD
    logger.info(f"estimating two-point noise bias for {len(catalogs)} catalog(s)")
    logger.info(f"randomising {', '.join(map(str, maps))} maps")
=======
    logger.info("estimating two-point noise bias for %d catalog(s)", len(catalogs))
    logger.info("randomising %s maps", ", ".join(map(str, maps)))
>>>>>>> d0ae5947
    t = time.monotonic()

    # grab lmax parameter if given
    lmax = kwargs.get("lmax", None)

    # include will be set below after we have the first set of alms
    include_cls = None
    if full:
        logger.info("estimating cross-noise biases")

    # set all input maps to randomize
    # store and later reset their initial state
    randomize = {k: m.randomize for k, m in maps.items()}
    try:
        for m in maps.values():
            m.randomize = True

        nbs = {}

        for n in range(repeat):
            logger.info(
<<<<<<< HEAD
                "estimating noise bias from randomised maps"
                f"{'' if n == 0 else f' (repeat {n+1})'}",
=======
                "estimating noise bias from randomised maps%s",
                "" if n == 0 else f" (repeat {n+1})",
>>>>>>> d0ae5947
            )

            data = _map_catalogs(
                maps,
                catalogs,
                parallel=parallel,
                include=include,
                exclude=exclude,
                progress=progress,
            )
            alms = _transform_maps(data, progress=progress, **kwargs)

            # set the includes cls if full is false now that we know the alms
            if not full and include_cls is None:
                include_cls = [(k, k, i, i) for k, i in alms]

            cls = angular_power_spectra(alms, lmax=lmax, include=include_cls)

            for k, cl in cls.items():
                ell = np.arange(2, cl.shape[-1])
                nb = np.sum((2 * ell + 1) * cl[2:]) / np.sum(2 * ell + 1)
                nbs[k] = nbs.get(k, 0.0) + (nb - nbs.get(k, 0.0)) / (n + 1)
    finally:
        for k, m in maps.items():
            m.randomize = randomize[k]

    logger.info(
<<<<<<< HEAD
        f"estimated {len(nbs)} two-point noise biases in "
        f"{timedelta(seconds=(time.monotonic() - t))}"
=======
        "estimated %d two-point noise biases in %s",
        len(nbs),
        timedelta(seconds=(time.monotonic() - t)),
>>>>>>> d0ae5947
    )

    return nbs<|MERGE_RESOLUTION|>--- conflicted
+++ resolved
@@ -41,14 +41,6 @@
     """compute angular power spectra from a set of alms"""
 
     logger.info(
-<<<<<<< HEAD
-        f"computing cls for {len(alms)}"
-        f"{f'x{len(alms2)}' if alms2 is not None else ''} alm(s)",
-    )
-    t = time.monotonic()
-
-    logger.info(f"using LMAX = {lmax} for cls")
-=======
         "computing cls for %d%s alm(s)",
         len(alms),
         f"x{len(alms2)}" if alms2 is not None else "",
@@ -56,7 +48,6 @@
     t = time.monotonic()
 
     logger.info("using LMAX = %s for cls", lmax)
->>>>>>> d0ae5947
 
     # collect all alm combinations for computing cls
     if alms2 is None:
@@ -84,11 +75,7 @@
         if not toc_match((k1, k2, i1, i2), include, exclude):
             continue
 
-<<<<<<< HEAD
-        logger.info(f"computing {k1} x {k2} cl for bins {i1}, {i2}")
-=======
         logger.info("computing %s x %s cl for bins %s, %s", k1, k2, i1, i2)
->>>>>>> d0ae5947
 
         # compute the raw cl from the alms
         cl = hp.alm2cl(alm1, alm2, lmax_out=lmax)
@@ -103,13 +90,9 @@
                     md[f"{key}_1"] = value
         if alm2.dtype.metadata:
             for key, value in alm2.dtype.metadata.items():
-<<<<<<< HEAD
-                if key != "noisbias":
-=======
                 if key == "noisbias":
                     pass
                 else:
->>>>>>> d0ae5947
                     md[f"{key}_2"] = value
         update_metadata(cl, **md)
 
@@ -120,11 +103,7 @@
         twopoint_names.add((k1, k2))
 
     logger.info(
-<<<<<<< HEAD
-        f"computed {len(cls)} cl(s) in {timedelta(seconds=(time.monotonic() - t))}"
-=======
         "computed %d cl(s) in %s", len(cls), timedelta(seconds=(time.monotonic() - t))
->>>>>>> d0ae5947
     )
 
     # return the toc dict of cls
@@ -134,11 +113,7 @@
 def debias_cls(cls, noisebias=None, *, inplace=False):
     """remove noise bias from cls"""
 
-<<<<<<< HEAD
-    logger.info(f"debiasing {len(cls)} cl(s){' in place' if inplace else ''}")
-=======
     logger.info("debiasing %d cl(s)%s", len(cls), " in place" if inplace else "")
->>>>>>> d0ae5947
     t = time.monotonic()
 
     # toc dict for noise biases
@@ -149,11 +124,7 @@
 
     # subtract noise bias of each cl in turn
     for key in cls:
-<<<<<<< HEAD
-        logger.info(f"debiasing {key[0]} cl for bins {key[1]}, {key[2]}")
-=======
         logger.info("debiasing %s cl for bins %s, %s", *key)
->>>>>>> d0ae5947
 
         cl = cls[key]
         md = cl.dtype.metadata or {}
@@ -178,11 +149,7 @@
         out[key] = cl
 
     logger.info(
-<<<<<<< HEAD
-        f"debiased {len(out)} cl(s) in {timedelta(seconds=(time.monotonic() - t))}"
-=======
         "debiased %d cl(s) in %s", len(out), timedelta(seconds=(time.monotonic() - t))
->>>>>>> d0ae5947
     )
 
     # return the toc dict of debiased cls
@@ -192,11 +159,7 @@
 def depixelate_cls(cls, *, inplace=False):
     """remove discretisation kernel from cls"""
 
-<<<<<<< HEAD
-    logger.info(f"depixelate {len(cls)} cl(s){' in place' if inplace else ''}")
-=======
     logger.info("depixelate %d cl(s)%s", len(cls), " in place" if inplace else "")
->>>>>>> d0ae5947
     t = time.monotonic()
 
     # keep a cache of convolution kernels (i.e. pixel window functions)
@@ -209,11 +172,7 @@
 
     # remove effect of convolution for each cl in turn
     for key in cls:
-<<<<<<< HEAD
-        logger.info(f"depixelate {key[0]} cl for bins {key[1]}, {key[2]}")
-=======
         logger.info("depixelate %s cl for bins %s, %s", *key)
->>>>>>> d0ae5947
 
         cl = cls[key]
         md = cl.dtype.metadata or {}
@@ -234,11 +193,7 @@
 
         # deconvolve the kernels of the first and second map
         for i, spin, kernel in zip([1, 2], spins, kernels):
-<<<<<<< HEAD
-            logger.info(f"- spin-{spin} {kernel} kernel")
-=======
             logger.info("- spin-%s %s kernel", spin, kernel)
->>>>>>> d0ae5947
             if kernel is None:
                 fl = None
                 a = None
@@ -251,15 +206,10 @@
                 fl = fls[kernel].get((nside, lmax, spin))
                 if fl is None:
                     logger.warning(
-<<<<<<< HEAD
-                        f"no HEALPix kernel for NSIDE = {nside}, "
-                        f"LMAX = {lmax}, SPIN = {spin}"
-=======
                         "no HEALPix kernel for NSIDE = %s, LMAX = %s, SPIN = %s",
                         nside,
                         lmax,
                         spin,
->>>>>>> d0ae5947
                     )
                 a = hp.nside2pixarea(nside)
             else:
@@ -277,13 +227,9 @@
         out[key] = cl
 
     logger.info(
-<<<<<<< HEAD
-        f"depixelated {len(out)} cl(s) in {timedelta(seconds=(time.monotonic() - t))}",
-=======
         "depixelated %d cl(s) in %s",
         len(out),
         timedelta(seconds=(time.monotonic() - t)),
->>>>>>> d0ae5947
     )
 
     # return the toc dict of depixelated cls
@@ -293,17 +239,10 @@
 def mixing_matrices(cls, *, l1max=None, l2max=None, l3max=None):
     """compute mixing matrices from a set of cls"""
 
-<<<<<<< HEAD
-    logger.info(f"computing two-point mixing matrices for {len(cls)} cl(s)")
-    t = time.monotonic()
-
-    logger.info(f"using L1MAX = {l1max}, L2MAX = {l2max}, L3MAX = {l3max}")
-=======
     logger.info("computing two-point mixing matrices for %d cl(s)", len(cls))
     t = time.monotonic()
 
     logger.info("using L1MAX = %s, L2MAX = %s, L3MAX = %s", l1max, l2max, l3max)
->>>>>>> d0ae5947
 
     # set of computed mixing matrices
     mms = {}
@@ -312,21 +251,6 @@
     # which mixing matrix is computed depends on the combination of V/W maps
     for (k1, k2, i1, i2), cl in cls.items():
         if k1 == "V" and k2 == "V":
-<<<<<<< HEAD
-            logger.info(f"computing 00 mixing matrix for bins {i1}, {i2}")
-            w00 = mixmat(cl, l1max=l1max, l2max=l2max, l3max=l3max)
-            mms["00", i1, i2] = w00
-        elif k1 == "V" and k2 == "W":
-            logger.info(f"computing 0+ mixing matrix for bins {i1}, {i2}")
-            w0p = mixmat(cl, l1max=l1max, l2max=l2max, l3max=l3max, spin=(0, 2))
-            mms["0+", i1, i2] = w0p
-        elif k1 == "W" and k2 == "V":
-            logger.info(f"computing 0+ mixing matrix for bins {i2}, {i1}")
-            w0p = mixmat(cl, l1max=l1max, l2max=l2max, l3max=l3max, spin=(2, 0))
-            mms["0+", i2, i1] = w0p
-        elif k1 == "W" and k2 == "W":
-            logger.info(f"computing ++, --, +- mixing matrices for bins {i1}, {i2}")
-=======
             logger.info("computing 00 mixing matrix for bins %s, %s", i1, i2)
             w00 = mixmat(cl, l1max=l1max, l2max=l2max, l3max=l3max)
             mms["00", i1, i2] = w00
@@ -340,7 +264,6 @@
             mms["0+", i2, i1] = w0p
         elif k1 == "W" and k2 == "W":
             logger.info("computing ++, --, +- mixing matrices for bins %s, %s", i1, i2)
->>>>>>> d0ae5947
             wpp, wmm, wpm = mixmat_eb(
                 cl, l1max=l1max, l2max=l2max, l3max=l3max, spin=(2, 2)
             )
@@ -349,25 +272,17 @@
             mms["+-", i1, i2] = wpm
         else:
             logger.warning(
-<<<<<<< HEAD
-                f"computing unknown {k1} x {k2} mixing matrix for bins {i1}, {i2}",
-=======
                 "computing unknown %s x %s mixing matrix for bins %s, %s",
                 k1,
                 k2,
                 i1,
                 i2,
->>>>>>> d0ae5947
             )
             w = mixmat(cl, l1max=l1max, l2max=l2max, l3max=l3max)
             mms[f"{k1}{k2}", i1, i2] = w
 
     logger.info(
-<<<<<<< HEAD
-        f"computed {len(mms)} mm(s) in {timedelta(seconds=(time.monotonic() - t))}"
-=======
         "computed %d mm(s) in %s", len(mms), timedelta(seconds=(time.monotonic() - t))
->>>>>>> d0ae5947
     )
 
     # return the toc dict of mixing matrices
@@ -377,13 +292,8 @@
 def pixelate_mms_healpix(mms, nside, *, inplace=False):
     """apply HEALPix pixel window function to mms"""
 
-<<<<<<< HEAD
-    logger.info(f"pixelate {len(mms)} mm(s){' in place' if inplace else ''}")
-    logger.info(f"kernel: HEALPix, NSIDE={nside}")
-=======
     logger.info("pixelate %d mm(s)%s", len(mms), " in place" if inplace else "")
     logger.info("kernel: HEALPix, NSIDE=%d", nside)
->>>>>>> d0ae5947
     t = time.monotonic()
 
     # pixel window functions
@@ -399,11 +309,7 @@
 
     # apply discretisation kernel from cl to each mm in turn
     for key in mms:
-<<<<<<< HEAD
-        logger.info(f"pixelate {key[0]} mm for bins {key[1]}, {key[2]}")
-=======
         logger.info("pixelate %s mm for bins %s, %s", *key)
->>>>>>> d0ae5947
 
         mm = mms[key]
         if not inplace:
@@ -412,13 +318,9 @@
         n = np.shape(mm)[-2]
         if n >= lmax:
             logger.error(
-<<<<<<< HEAD
-                f"no HEALPix pixel window function for NSIDE={nside} and LMAX={n - 1}",
-=======
                 "no HEALPix pixel window function for NSIDE=%d and LMAX=%d",
                 nside,
                 n - 1,
->>>>>>> d0ae5947
             )
 
         name = key[0]
@@ -436,11 +338,7 @@
         out[key] = mm
 
     logger.info(
-<<<<<<< HEAD
-        f"pixelated {len(out)} mm(s) in {timedelta(seconds=(time.monotonic() - t))}"
-=======
         "pixelated %d mm(s) in %s", len(out), timedelta(seconds=(time.monotonic() - t))
->>>>>>> d0ae5947
     )
 
     # return the toc dict of modified cls
@@ -527,13 +425,8 @@
 
     """
 
-<<<<<<< HEAD
-    logger.info(f"estimating two-point noise bias for {len(catalogs)} catalog(s)")
-    logger.info(f"randomising {', '.join(map(str, maps))} maps")
-=======
     logger.info("estimating two-point noise bias for %d catalog(s)", len(catalogs))
     logger.info("randomising %s maps", ", ".join(map(str, maps)))
->>>>>>> d0ae5947
     t = time.monotonic()
 
     # grab lmax parameter if given
@@ -555,13 +448,8 @@
 
         for n in range(repeat):
             logger.info(
-<<<<<<< HEAD
-                "estimating noise bias from randomised maps"
-                f"{'' if n == 0 else f' (repeat {n+1})'}",
-=======
                 "estimating noise bias from randomised maps%s",
                 "" if n == 0 else f" (repeat {n+1})",
->>>>>>> d0ae5947
             )
 
             data = _map_catalogs(
@@ -589,14 +477,9 @@
             m.randomize = randomize[k]
 
     logger.info(
-<<<<<<< HEAD
-        f"estimated {len(nbs)} two-point noise biases in "
-        f"{timedelta(seconds=(time.monotonic() - t))}"
-=======
         "estimated %d two-point noise biases in %s",
         len(nbs),
         timedelta(seconds=(time.monotonic() - t)),
->>>>>>> d0ae5947
     )
 
     return nbs