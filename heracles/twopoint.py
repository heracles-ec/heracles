--- conflicted
+++ resolved
@@ -90,15 +90,8 @@
                     md[f"{key}_1"] = value
         if alm2.dtype.metadata:
             for key, value in alm2.dtype.metadata.items():
-<<<<<<< HEAD
-                if key != 'noisbias':
-                    md[f'{key}_2'] = value
-=======
-                if key == "noisbias":
-                    pass
-                else:
+                if key != "noisbias":
                     md[f"{key}_2"] = value
->>>>>>> 49b931a0
         update_metadata(cl, **md)
 
         # add cl to the set
