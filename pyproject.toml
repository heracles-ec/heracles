--- conflicted
+++ resolved
@@ -7,11 +7,7 @@
 
 [project]
 authors = [
-<<<<<<< HEAD
     {email = "n.tessore@ucl.ac.uk", name = "Nicolas Tessore"},
-=======
-  {name = "Nicolas Tessore", email = "n.tessore@ucl.ac.uk"}
->>>>>>> d0ae5947
 ]
 classifiers = [
   "Intended Audience :: Science/Research",
@@ -21,7 +17,6 @@
   "Topic :: Scientific/Engineering :: Astronomy"
 ]
 dependencies = [
-<<<<<<< HEAD
     "convolvecl",
     "fitsio",
     "healpy",
@@ -49,41 +44,6 @@
 urls.Homepage = "https://github.com/heracles-ec/heracles"
 urls.Issues = "https://github.com/heracles-ec/heracles/issues"
 
-[tool.hatch]
-build.hooks.vcs.version-file = "heracles/_version.py"
-version.source = "vcs"
-
-[tool.tomlsort]
-all = true
-spaces_indent_inline_array = 4
-trailing_comma_inline_array = true
-overrides."project.classifiers".inline_arrays = false
-=======
-  "fitsio",
-  "healpy",
-  "numba",
-  "numpy",
-  "convolvecl"
-]
-dynamic = ["version"]
-
-[project.optional-dependencies]
-test = [
-  "pytest"
-]
-docs = [
-  "sphinx",
-  "furo",
-  "sphinxcontrib-katex",
-  "numpydoc",
-  "matplotlib"
-]
-
-[project.urls]
-Homepage = "https://github.com/heracles-ec/heracles"
-Documentation = "https://heracles.readthedocs.io/"
-Issues = "https://github.com/heracles-ec/heracles/issues"
-
 [tool.black]
 force-exclude = """
 (
@@ -94,4 +54,9 @@
 [tool.hatch]
 build.hooks.vcs.version-file = "heracles/_version.py"
 version.source = "vcs"
->>>>>>> d0ae5947
+
+[tool.tomlsort]
+all = true
+spaces_indent_inline_array = 4
+trailing_comma_inline_array = true
+overrides."project.classifiers".inline_arrays = false