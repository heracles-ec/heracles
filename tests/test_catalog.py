--- conflicted
+++ resolved
@@ -69,11 +69,7 @@
         data["a"] = b
 
     # test iterator
-<<<<<<< HEAD
-    assert list(page) == ["a", "b"]
-=======
     assert [_ for _ in page] == ["a", "b"]
->>>>>>> d0ae5947
 
     # test copy method
     copy = page.copy()
