import pytest
import numpy as np
import numpy.testing as npt


@pytest.fixture
def catalog():
    from heracles.catalog import CatalogBase, CatalogPage

    # fix a set of rows to be returned for testing
    size = 100
    x = np.random.rand(size)
    y = np.random.rand(size)
    z = np.random.rand(size)

    class TestCatalog(CatalogBase):
        SIZE = size
        DATA = dict(x=x, y=y, z=z)

        def __init__(self):
            super().__init__()

        def _names(self):
            return list(self.DATA.keys())

        def _size(self, selection):
            return self.SIZE

        def _join(self, *where):
            return where

        # implement abstract method
        def _pages(self, selection):
            size = self.SIZE
            page_size = self.page_size
            for i in range(0, size, page_size):
                page = {k: v[i : i + page_size] for k, v in self.DATA.items()}
                yield CatalogPage(page)

    return TestCatalog()


def test_catalog_page():
    from heracles.catalog import CatalogPage

    a = [1.0, 2.0, 3.0, 4.0]
    b = [5.0, 6.0, 7.0, 8.0]

    page = CatalogPage({"a": a, "b": b})

    # test basic behaviour
    assert len(page) == 2
    npt.assert_array_equal(page["a"], a)
    npt.assert_array_equal(page["b"], b)
    npt.assert_array_equal(page["a", "b"], [a, b])
    npt.assert_array_equal(page[["a", "b"]], [a, b])

    # test names attribute
    assert page.names == ["a", "b"]

    # test size attribue
    assert page.size == 4

    # test data attribute, which is a readonly view
    data = page.data
    assert list(data.keys()) == ["a", "b"]
    npt.assert_array_equal(list(data.values()), [a, b])
    with pytest.raises(TypeError):
        data["a"] = b

    # test iterator
<<<<<<< HEAD
    assert list(page) == ['a', 'b']
=======
    assert [_ for _ in page] == ["a", "b"]
>>>>>>> 49b931a0

    # test copy method
    copy = page.copy()
    assert copy is not page
    assert copy.size == page.size
    assert copy.data == page.data

    # test copy magic
    copy = page.__copy__()
    assert copy is not page
    assert copy.size == page.size
    assert copy.data == page.data

    # test delete method
    page.delete([1, 2])
    assert len(page) == 2
    np.testing.assert_array_equal(page["a"], [1.0, 4.0])
    np.testing.assert_array_equal(page["b"], [5.0, 8.0])
    assert page.size == 2

    # test exception if column does not exist
    with pytest.raises(KeyError):
        page["c"]
    with pytest.raises(KeyError):
        page["a", "b", "c"]

    # test exception if rows have unequal size
    with pytest.raises(ValueError):
        CatalogPage({"a": [1, 2, 3], "b": [1, 2]})


def test_catalog_page_get():
    from heracles.catalog import CatalogPage

    a = [np.nan, 2.0, 3.0, 4.0]
    b = [5.0, 6.0, 7.0, 8.0]

    page = CatalogPage({"a": a, "b": b})
    with pytest.raises(ValueError, match='column "a"'):
        page.get("a")
    npt.assert_array_equal(page.get("b"), b)
    with pytest.raises(ValueError, match='column "a"'):
        page.get("a", "b")

    a[0] = 1.0
    b[1] = np.nan

    page = CatalogPage({"a": a, "b": b})
    npt.assert_array_equal(page.get("a"), a)
    with pytest.raises(ValueError, match='column "b"'):
        page.get("b")
    with pytest.raises(ValueError, match='column "b"'):
        page.get("a", "b")

    b[1] = 6.0

    page = CatalogPage({"a": a, "b": b})
    npt.assert_array_equal(page.get("a"), a)
    npt.assert_array_equal(page.get("b"), b)
    npt.assert_array_equal(page.get("a", "b"), [a, b])


def test_catalog_page_immutable():
    from heracles.catalog import CatalogPage

    a = [1.0, 2.0, 3.0, 4.0]
    b = [5.0, 6.0, 7.0, 8.0]

    page = CatalogPage({"a": a, "b": b})

    with pytest.raises(ValueError):
        page["a"][0] = 0.0


def test_catalog_base(catalog):
    from heracles.catalog import Catalog, CatalogBase

    # ABC cannot be instantiated directly
    with pytest.raises(TypeError):
        CatalogBase()

    # fixture has tested concrete implementation
    assert isinstance(catalog, CatalogBase)

    # check that CatalogBase implements the Catalog protocol
    assert isinstance(catalog, Catalog)


def test_catalog_base_properties(catalog):
    from heracles.catalog import CatalogBase

    assert catalog.size == catalog.SIZE
    assert catalog.names == list(catalog.DATA.keys())

    assert catalog.base is None
    assert catalog.selection is None

    assert catalog.page_size == CatalogBase.default_page_size
    catalog.page_size = 1
    assert catalog.page_size == 1
    catalog.page_size = CatalogBase.default_page_size
    assert catalog.page_size == CatalogBase.default_page_size

    filt = object()
    assert catalog.filters == []
    catalog.add_filter(filt)
    assert catalog.filters == [filt]
    catalog.filters = []
    assert not catalog.filters

    v = object()
    assert catalog.visibility is None
    catalog.visibility = v
    assert catalog.visibility is v
    catalog.visibility = None
    assert catalog.visibility is None


def test_catalog_base_pagination(catalog):
    size = catalog.SIZE

    for page_size in [size, size // 2]:
        catalog.page_size = page_size
        for i, page in enumerate(catalog):
            assert page.size == page_size
            for k, v in catalog.DATA.items():
                vp = v[i * page_size : (i + 1) * page_size]
                npt.assert_array_equal(page[k], vp)
        assert i * page_size + page.size == size


def test_catalog_base_copy():
    from heracles.catalog import CatalogBase

    class TestCatalog(CatalogBase):
        def __init__(self):
            super().__init__()
            self._visibility = object()

        def _names(self):
            return []

        def _size(self, selection):
            return 0

        def _join(self, *where):
            return where

        def _pages(self, selection):
            return iter([])

    catalog = TestCatalog()

    copied = catalog.__copy__()

    assert isinstance(copied, TestCatalog)
    assert copied is not catalog
    assert copied.__dict__ == catalog.__dict__
    assert copied.visibility is catalog.visibility
    assert copied.filters is not catalog.filters


def test_catalog_view(catalog):
    from heracles.catalog import Catalog

    catalog.visibility = cvis = object()

    where = object()

    view = catalog[where]

    assert isinstance(view, Catalog)

    assert view is not catalog
    assert catalog.base is None
    assert catalog.selection is None
    assert view.base is catalog
    assert view.selection is where
    assert view.visibility is catalog.visibility

    view.visibility = vvis = object()

    assert view.visibility is not catalog.visibility
    assert view.visibility is vvis
    assert catalog.visibility is cvis

    view = catalog.where(where, vvis)

    assert view is not catalog
    assert catalog.base is None
    assert catalog.selection is None
    assert view.base is catalog
    assert view.selection is where
    assert view.visibility is not catalog.visibility
    assert view.visibility is vvis
    assert catalog.visibility is cvis

    sub = object()

    subview = view[sub]

    assert subview.selection == (where, sub)


def test_invalid_value_filter(catalog):
    from heracles.catalog import InvalidValueFilter

    catalog.DATA["x"][0] = np.nan
    catalog.DATA["y"][1] = np.nan

    page = next(iter(catalog))
    with pytest.raises(ValueError):
        page.get("x")
    with pytest.raises(ValueError):
        page.get("y")

    filt = InvalidValueFilter("x", "y")

    assert repr(filt) == "InvalidValueFilter('x', 'y', weight=None, warn=True)"

    catalog.add_filter(filt)

    with pytest.warns(UserWarning):
        page = next(iter(catalog))
    assert page.size == catalog.SIZE - 2
    for k, v in catalog.DATA.items():
        npt.assert_array_equal(page.get(k), v[2:])


def test_footprint_filter(catalog):
    from heracles.catalog import FootprintFilter
    from healpy import ang2pix

    # footprint for northern hemisphere
    nside = 8
    m = np.round(np.random.rand(12 * nside**2))

    # replace x and y in catalog with lon and lat
    catalog.DATA["x"] = lon = np.random.uniform(-180, 180, size=catalog.SIZE)
    catalog.DATA["y"] = lat = np.degrees(
        np.arcsin(np.random.uniform(-1, 1, size=catalog.SIZE))
    )

    filt = FootprintFilter(m, "x", "y")

    assert repr(filt) == "FootprintFilter(..., 'x', 'y')"

    catalog.add_filter(filt)

    good = m[ang2pix(nside, lon, lat, lonlat=True)] != 0
    assert good.sum() != good.size

    page = next(iter(catalog))
    assert page.size == good.sum()
    for k, v in catalog.DATA.items():
        np.testing.assert_array_equal(page[k], v[good])


def test_array_catalog():
    from heracles.catalog import ArrayCatalog, Catalog

    arr = np.empty(100, [("lon", float), ("lat", float), ("x", float), ("y", float)])
    for name in arr.dtype.names:
        arr[name] = np.random.rand(len(arr))

    catalog = ArrayCatalog(arr)

    assert isinstance(catalog, Catalog)

    assert catalog.size == len(arr)
    assert catalog.names == arr.dtype.names

    catalog.page_size = len(arr)

    for i, page in enumerate(catalog):
        assert page.size == 100
        assert len(page) == 4
        assert page.names == list(arr.dtype.names)
        for k in arr.dtype.names:
            npt.assert_array_equal(page[k], arr[k])
    assert i == 0

    sel1 = arr["x"] > 0.5
    sel2 = arr["y"] < 0.5
    view = catalog[sel1, sel2]

    for i, page in enumerate(view):
        assert page.size == len(arr[sel1 & sel2])
        assert len(page) == 4
        assert page.names == list(arr.dtype.names)
        for k in arr.dtype.names:
            npt.assert_array_equal(page[k], arr[sel1 & sel2][k])
    assert i == 0

    copied = catalog.__copy__()

    assert isinstance(copied, ArrayCatalog)
    assert copied is not catalog
    assert copied.__dict__ == catalog.__dict__


def test_fits_catalog(tmp_path):
    import fitsio
    from heracles.catalog import Catalog
    from heracles.catalog.fits import FitsCatalog

    size = 100
    ra = np.random.uniform(-180, 180, size=size)
    dec = np.random.uniform(-90, 90, size=size)

    filename = str(tmp_path / "catalog.fits")

    with fitsio.FITS(filename, "rw") as fits:
        fits.write(None)
        fits.write_table([ra, dec], names=["RA", "DEC"], extname="MYEXT")

    catalog = FitsCatalog(filename)

    assert isinstance(catalog, Catalog)

    assert catalog.size == size
    assert catalog.names == ["RA", "DEC"]

    page = next(iter(catalog))
    assert page.size == size
    assert len(page) == 2
    np.testing.assert_array_equal(page["RA"], ra)
    np.testing.assert_array_equal(page["DEC"], dec)

    view = catalog["RA > 0"]

    sel = np.where(ra > 0)[0]

    assert view.size == catalog.size
    assert view.names == ["RA", "DEC"]

    page = next(iter(view))
    assert page.size == len(sel)
    assert len(page) == 2
    np.testing.assert_array_equal(page["RA"], ra[sel])
    np.testing.assert_array_equal(page["DEC"], dec[sel])

    vview = view["DEC < 0"]

    sel = np.where((ra > 0) & (dec < 0))[0]

    assert vview.size == catalog.size
    assert vview.names == ["RA", "DEC"]

    page = next(iter(vview))
    assert page.size == len(sel)
    assert len(page) == 2
    np.testing.assert_array_equal(page["RA"], ra[sel])
    np.testing.assert_array_equal(page["DEC"], dec[sel])

    copied = catalog.__copy__()

    assert isinstance(copied, FitsCatalog)
    assert copied is not catalog
    assert copied._filename == catalog._filename
    assert copied._columns == catalog._columns
    assert copied._ext == catalog._ext


def test_fits_catalog_caching(tmp_path):
    import gc
    import fitsio
    from heracles.catalog.fits import FitsCatalog

    size = 100
    ra = np.random.uniform(-180, 180, size=size)
    dec = np.random.uniform(-90, 90, size=size)

    filename = str(tmp_path / "cached.fits")

    with fitsio.FITS(filename, "rw") as fits:
        fits.write(None)
        fits.write_table([ra, dec], names=["RA", "DEC"], extname="MYEXT")

    catalog = FitsCatalog(filename)

    hdu = catalog.hdu()
    assert catalog.hdu() is hdu

    assert catalog._hdu() is not None

    _fits = hdu._FITS

    assert _fits.filename() == filename

    del hdu
    gc.collect()

    assert catalog._hdu() is None

    with pytest.raises(ValueError):
        _fits.filename()

    catalog.page_size = size // 2

    it1 = iter(catalog)
    it2 = iter(catalog)

    page1 = next(it1)
    page2 = next(it2)
    assert page1["RA"].base is page2["RA"].base

    page1 = next(it1)
    assert page1["RA"].base is not page2["RA"].base

    page2 = next(it2)
    assert page1["RA"].base is page2["RA"].base<|MERGE_RESOLUTION|>--- conflicted
+++ resolved
@@ -69,11 +69,7 @@
         data["a"] = b
 
     # test iterator
-<<<<<<< HEAD
-    assert list(page) == ['a', 'b']
-=======
-    assert [_ for _ in page] == ["a", "b"]
->>>>>>> 49b931a0
+    assert list(page) == ["a", "b"]
 
     # test copy method
     copy = page.copy()
