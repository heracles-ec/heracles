--- conflicted
+++ resolved
@@ -177,9 +177,6 @@
         assert np.isclose(cl[2:], _cl[2:]).all()
 
 
-<<<<<<< HEAD
-def test_dices(data_path):
-=======
 def test_polspice(data_path):
     data_maps = make_data_maps()
     fields = get_fields()
@@ -200,7 +197,6 @@
 
 
 def test_jackknife(data_path):
->>>>>>> e0f364dd
     JackNjk = 5
     nside = 128
     data_maps = make_data_maps()
