--- conflicted
+++ resolved
@@ -93,20 +93,14 @@
 
 def test_mask_correction(cls0, mls0, fields):
     alphas = dices.mask_correction(mls0, mls0)
-<<<<<<< HEAD
     wcls0 = heracles.transforms.transform_cls(cls0)
     _cls = heracles.unmixing._natural_unmixing(wcls0, alphas, fields)
-=======
-    _cls = heracles.unmixing._natural_unmixing(cls0, alphas, fields)
->>>>>>> 154fc151
     for key in list(cls0.keys()):
         cl = cls0[key].array
         _cl = _cls[key].array
         assert np.isclose(cl[2:], _cl[2:]).all()
 
 
-<<<<<<< HEAD
-=======
 def test_polspice(cls0):
     from heracles.utils import get_cl
 
@@ -124,7 +118,6 @@
         assert np.isclose(cl[2:], _cl[2:]).all()
 
 
->>>>>>> 154fc151
 def test_jackknife(nside, njk, cov_jk, cls0, cls1):
     assert len(cls1) == njk
     for key in cls1.keys():
