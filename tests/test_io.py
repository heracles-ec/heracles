import pytest


NFIELDS_TEST = 4


@pytest.fixture
def zbins():
<<<<<<< HEAD
    return {0: (0., 0.8), 1: (1.0, 1.2)}
=======
    zbins = {0: (0.0, 0.8), 1: (1.0, 1.2)}
    return zbins
>>>>>>> 49b931a0


@pytest.fixture
def mock_alms(zbins):
    import numpy as np

    lmax = 32

    Nlm = (lmax + 1) * (lmax + 2) // 2

    names = ["P", "E", "B"]

    alms = {}
    for n in names:
        for i in zbins:
            a = np.random.randn(Nlm, 2) @ [1, 1j]
            a.dtype = np.dtype(a.dtype, metadata={"nside": 32})
            alms[n, i] = a

    return alms


@pytest.fixture
def mock_cls():
    import numpy as np

    cl = np.random.rand(101)
    cl.dtype = np.dtype(cl.dtype, metadata={"nside_1": 32, "nside_2": 64})

    return {
        ("P", "P", 0, 0): cl,
        ("P", "G_E", 0, 0): cl,
        ("P", "G_B", 0, 0): cl,
        ("G_E", "G_E", 0, 0): cl,
        ("G_B", "G_B", 0, 0): cl,
        ("G_E", "G_B", 0, 0): cl,
        ("P", "P", 0, 1): cl,
        ("P", "G_E", 0, 1): cl,
        ("P", "G_B", 0, 1): cl,
        ("G_E", "G_E", 0, 1): cl,
        ("G_B", "G_B", 0, 1): cl,
        ("G_E", "G_B", 0, 1): cl,
        ("P", "G_E", 1, 0): cl,
        ("P", "G_B", 1, 0): cl,
        ("G_E", "G_B", 1, 0): cl,
        ("P", "P", 1, 1): cl,
        ("P", "G_E", 1, 1): cl,
        ("P", "G_B", 1, 1): cl,
        ("G_E", "G_E", 1, 1): cl,
        ("G_B", "G_B", 1, 1): cl,
        ("G_E", "G_B", 1, 1): cl,
    }


@pytest.fixture(scope="session")
def nside():
    return 32


@pytest.fixture(scope="session")
def datadir(tmp_path_factory):
<<<<<<< HEAD
    return tmp_path_factory.mktemp('data')
=======
    datadir = tmp_path_factory.mktemp("data")
    return datadir
>>>>>>> 49b931a0


@pytest.fixture(scope="session")
def mock_mask_fields(nside):
    import numpy as np
    import healpy as hp

    npix = hp.nside2npix(nside)
    maps = np.random.rand(npix * NFIELDS_TEST).reshape((npix, NFIELDS_TEST))
    pixels = np.unique(np.random.randint(0, npix, npix // 3))
    maskpix = np.delete(np.arange(0, npix), pixels)
    for i in range(NFIELDS_TEST):
        maps[:, i][maskpix] = 0
    return [maps, pixels]


@pytest.fixture(scope="session")
def mock_writemask_partial(mock_mask_fields, nside, datadir):
    import fitsio

    filename = str(datadir / "mask_partial.fits")

    maps, pixels = mock_mask_fields

    fits = fitsio.FITS(filename, "rw")
    fits.write(data=None)
    fits.write_table(
        [
            pixels,
            maps[:, 0][pixels],
            maps[:, 1][pixels],
            maps[:, 2][pixels],
            maps[:, 3][pixels],
        ],
        names=["PIXEL", "WEIGHT", "FIELD1", "FIELD2", "FIELD3"],
        header={
            "NSIDE": nside,
            "ORDERING": "RING",
            "INDXSCHM": "EXPLICIT",
            "OBJECT": "PARTIAL",
        },
    )
    fits.close()

    return filename


@pytest.fixture(scope="session")
def mock_writemask_full(mock_mask_fields, nside, datadir):
    import fitsio

    filename = str(datadir / "mask_full.fits")

    maps, _ = mock_mask_fields

    fits = fitsio.FITS(filename, "rw")
    fits.write(data=None)
    fits.write_table(
        [maps[:, 0], maps[:, 1], maps[:, 2], maps[:, 3]],
        names=["WEIGHT", "FIELD1", "FIELD2", "FIELD3"],
        header={
            "NSIDE": nside,
            "ORDERING": "RING",
            "INDXSCHM": "IMPLICIT",
            "OBJECT": "FULLSKY",
        },
    )
    fits.close()

    return filename


@pytest.fixture(scope="session")
def mock_mask_extra(nside):
    import numpy as np
    import healpy as hp

    npix = hp.nside2npix(nside)
    maps = np.random.rand(npix)
    pixels = np.unique(np.random.randint(0, npix, npix // 3))
    maskpix = np.delete(np.arange(0, npix), pixels)
    maps[maskpix] = 0
    return [maps, pixels]


@pytest.fixture(scope="session")
def mock_writemask_extra(mock_mask_extra, nside, datadir):
    import fitsio

    filename = str(datadir / "mask_extra.fits")

    maps, _ = mock_mask_extra

    fits = fitsio.FITS(filename, "rw")
    fits.write(data=None)
    fits.write_table(
        [maps],
        names=["WEIGHT"],
        header={
            "NSIDE": nside,
            "ORDERING": "RING",
            "INDXSCHM": "IMPLICIT",
            "OBJECT": "FULLSKY",
        },
    )
    fits.close()

    return filename


def test_write_read_maps(tmp_path):
    import numpy as np
    import healpy as hp
    from heracles.io import write_maps, read_maps

    nside = 4
    npix = 12 * nside**2

    p = np.random.rand(npix)
    v = np.random.rand(npix)
    g = np.random.rand(2, npix)

    p.dtype = np.dtype(p.dtype, metadata={"spin": 0})
    v.dtype = np.dtype(v.dtype, metadata={"spin": 0})
    g.dtype = np.dtype(g.dtype, metadata={"spin": 0})

    maps = {
        ("P", 1): p,
        ("V", 2): v,
        ("G", 3): g,
    }

    write_maps("maps.fits", maps, workdir=str(tmp_path))
    assert (tmp_path / "maps.fits").exists()
    maps_r = read_maps("maps.fits", workdir=str(tmp_path))

    assert maps.keys() == maps_r.keys()
    for key in maps:
        np.testing.assert_array_equal(maps[key], maps_r[key])
        assert maps[key].dtype.metadata == maps_r[key].dtype.metadata

    # make sure map can be read by healpy
    m = hp.read_map(tmp_path / "maps.fits", hdu="MAP0")
    np.testing.assert_array_equal(maps["P", 1], m)


def test_write_read_alms(mock_alms, tmp_path):
    import numpy as np
    from heracles.io import write_alms, read_alms

    write_alms("alms.fits", mock_alms, workdir=str(tmp_path))
    assert (tmp_path / "alms.fits").exists()
    alms = read_alms("alms.fits", workdir=str(tmp_path))

    assert alms.keys() == mock_alms.keys()
    for key in mock_alms:
        np.testing.assert_array_equal(mock_alms[key], alms[key])
        assert mock_alms[key].dtype.metadata == alms[key].dtype.metadata


def test_write_read_cls(mock_cls, tmp_path):
    from heracles.io import write_cls, read_cls

    import numpy as np

    filename = "test.fits"
    workdir = str(tmp_path)

    write_cls(filename, mock_cls, workdir=workdir)

    assert (tmp_path / filename).exists()

    cls = read_cls(filename, workdir=workdir)

    assert cls.keys() == mock_cls.keys()
    for key in mock_cls:
        assert key in cls
        cl = cls[key]
        assert cl.dtype.names == ("L", "CL", "LMIN", "LMAX", "W")
        np.testing.assert_array_equal(cl["L"], np.arange(len(mock_cls[key])))
        np.testing.assert_array_equal(cl["CL"], mock_cls[key])
        assert cl.dtype.metadata == mock_cls[key].dtype.metadata


def test_write_read_mms(tmp_path):
    from heracles.io import write_mms, read_mms

    import numpy as np

    filename = "test.fits"
    workdir = str(tmp_path)

    mms = {
        ("00", 0, 1): np.random.randn(10, 10),
        ("0+", 1, 2): np.random.randn(20, 5),
        ("++", 2, 3): np.random.randn(10, 5, 2),
    }

    write_mms(filename, mms, workdir=workdir)

    assert (tmp_path / filename).exists()

    mms_ = read_mms(filename, workdir=workdir)

    assert mms_.keys() == mms.keys()
    for key in mms:
        np.testing.assert_array_equal(mms_[key], mms[key])


def test_write_read_cov(mock_cls, tmp_path):
    from itertools import combinations_with_replacement
    import numpy as np
    from heracles.io import write_cov, read_cov

    workdir = str(tmp_path)

    cov = {}
    for k1, k2 in combinations_with_replacement(mock_cls, 2):
        cl1, cl2 = mock_cls[k1], mock_cls[k2]
        cov[k1, k2] = np.outer(cl1, cl2)

    filename = "cov.fits"

    write_cov(filename, cov, workdir=workdir)

    assert (tmp_path / filename).exists()

    cov_ = read_cov(filename, workdir=workdir)

    assert cov_.keys() == cov.keys()
    for key in cov:
        np.testing.assert_array_equal(cov_[key], cov[key])


def test_read_mask_partial(mock_mask_fields, mock_writemask_partial, nside):
    from heracles.io import read_mask
    import healpy as hp

    maps = mock_mask_fields[0]

    mask = read_mask(mock_writemask_partial, nside=nside)
    assert (mask == maps[:, 0]).all()

    ibin = 2
    mask = read_mask(mock_writemask_partial, nside=nside, field=ibin)
    assert (mask == maps[:, ibin]).all()

    ibin = 3
    mask = read_mask(mock_writemask_partial, nside=nside // 2, field=ibin)
    maskud = hp.pixelfunc.ud_grade(maps[:, ibin], nside // 2)
    assert (mask == maskud).all()


def test_read_mask_full(mock_mask_fields, mock_writemask_full, nside):
    from heracles.io import read_mask
    import healpy as hp

    maps = mock_mask_fields[0]

    mask = read_mask(mock_writemask_full, nside=nside)
    assert (mask == maps[:, 0]).all()

    ibin = 2
    mask = read_mask(mock_writemask_full, nside=nside, field=ibin)
    assert (mask == maps[:, ibin]).all()

    ibin = 3
    mask = read_mask(mock_writemask_full, nside=nside // 2, field=ibin)
    maskud = hp.pixelfunc.ud_grade(maps[:, ibin], nside // 2)
    assert (mask == maskud).all()

    ibin = 3
    mask = read_mask(mock_writemask_full, nside=nside * 2, field=ibin)
    maskud = hp.pixelfunc.ud_grade(maps[:, ibin], nside * 2)
    assert (mask == maskud).all()


def test_read_mask_extra(
    mock_mask_fields, mock_mask_extra, mock_writemask_full, nside, mock_writemask_extra
):
    from heracles.io import read_mask

    maps = mock_mask_fields[0]
    maps_extra = mock_mask_extra[0]

    ibin = 2
    mask = read_mask(
        mock_writemask_full,
        nside=nside,
        field=ibin,
        extra_mask_name=mock_writemask_extra,
    )
    assert (mask == maps[:, ibin] * maps_extra[:]).all()<|MERGE_RESOLUTION|>--- conflicted
+++ resolved
@@ -6,12 +6,7 @@
 
 @pytest.fixture
 def zbins():
-<<<<<<< HEAD
-    return {0: (0., 0.8), 1: (1.0, 1.2)}
-=======
-    zbins = {0: (0.0, 0.8), 1: (1.0, 1.2)}
-    return zbins
->>>>>>> 49b931a0
+    return {0: (0.0, 0.8), 1: (1.0, 1.2)}
 
 
 @pytest.fixture
@@ -73,12 +68,7 @@
 
 @pytest.fixture(scope="session")
 def datadir(tmp_path_factory):
-<<<<<<< HEAD
-    return tmp_path_factory.mktemp('data')
-=======
-    datadir = tmp_path_factory.mktemp("data")
-    return datadir
->>>>>>> 49b931a0
+    return tmp_path_factory.mktemp("data")
 
 
 @pytest.fixture(scope="session")
