--- conflicted
+++ resolved
@@ -10,12 +10,8 @@
 
 @pytest.fixture
 def zbins():
-<<<<<<< HEAD
-    return {0: (0.0, 0.8), 1: (1.0, 1.2)}
-=======
     zbins = {0: (0.0, 0.8), 1: (1.0, 1.2)}
     return zbins
->>>>>>> d0ae5947
 
 
 @pytest.fixture
@@ -186,15 +182,11 @@
 
     bins = [2, 5, 10, 15, 20]
 
-<<<<<<< HEAD
-    weights_ = np.random.rand(40) if weights == "<rand>" else weights
-=======
     if weights == "<rand>":
         weights_ = np.random.rand(40)
     else:
         weights_ = weights
 
->>>>>>> d0ae5947
     result = binned_cls(cls, bins, weights=weights_)
 
     for key, cl in cls.items():
