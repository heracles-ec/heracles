import unittest.mock
import pytest
import numpy as np


@pytest.fixture
def nside():
    return 32


@pytest.fixture
def zbins():
<<<<<<< HEAD
    return {0: (0., 0.8), 1: (1.0, 1.2)}
=======
    zbins = {0: (0.0, 0.8), 1: (1.0, 1.2)}
    return zbins
>>>>>>> 49b931a0


@pytest.fixture
def mock_alms(zbins):
    import numpy as np

    lmax = 32

    Nlm = (lmax + 1) * (lmax + 2) // 2

    names = ["P", "G_E", "G_B"]

    alms = {}
    for n in names:
        for i in zbins:
            a = np.random.randn(Nlm, 2) @ [1, 1j]
            a.dtype = np.dtype(a.dtype, metadata={"nside": 32})
            alms[n, i] = a

    return alms


def test_angular_power_spectra(mock_alms):
    from itertools import combinations_with_replacement
    from heracles.twopoint import angular_power_spectra

    # alms cross themselves

    comb = {
        (k1, k2, i1, i2)
        for (k1, i1), (k2, i2) in combinations_with_replacement(mock_alms, 2)
    }

    cls = angular_power_spectra(mock_alms)

    assert cls.keys() == comb

    # explicit cross

    cls = angular_power_spectra(mock_alms, mock_alms)

    assert cls.keys() == comb

    # explicit include

    cls = angular_power_spectra(
        mock_alms, include=[("P", "P", ..., ...), ("P", "G_E", ..., ...)]
    )

    assert cls.keys() == {
        (k1, k2, i1, i2)
        for k1, k2, i1, i2 in comb
        if (k1, k2) in [("P", "P"), ("P", "G_E")]
    }

    cls = angular_power_spectra(mock_alms, include=[("P", "P", 0), ("P", "G_E", 1)])

    assert cls.keys() == {
        (k1, k2, i1, i2)
        for k1, k2, i1, i2 in comb
        if (k1, k2, i1) in [("P", "P", 0), ("P", "G_E", 1)]
    }

    # explicit exclude

    cls = angular_power_spectra(
        mock_alms, exclude=[("P", "P"), ("P", "G_E"), ("P", "G_B")]
    )

    assert cls.keys() == {
        (k1, k2, i1, i2)
        for k1, k2, i1, i2 in comb
        if (k1, k2) not in [("P", "P"), ("P", "G_E"), ("P", "G_B")]
    }

    cls = angular_power_spectra(mock_alms, exclude=[(..., ..., 1, ...)])

    assert cls.keys() == {(k1, k2, i1, i2) for k1, k2, i1, i2 in comb if i1 != 1}


def test_debias_cls():
    from heracles.twopoint import debias_cls

    cls = {
        ("PP", 0, 0): np.zeros(100),
    }

    nbs = {
        ("PP", 0, 0): 1.23,
    }

    debias_cls(cls, nbs, inplace=True)

    assert np.all(cls["PP", 0, 0] == -1.23)


def test_mixing_matrices():
    from heracles.twopoint import mixing_matrices

    # this only tests the function logic
    # the mixing matrix computation itself is tested elsewhere

    lmax = 20
    cl = np.random.randn(lmax + 1)

    # compute pos-pos
    cls = {("V", "V", 0, 1): cl}
    mms = mixing_matrices(cls)
    assert len(mms) == 1
    assert mms["00", 0, 1].shape == (lmax + 1, lmax + 1)

    # compute pos-she
    cls = {("V", "W", 0, 1): cl, ("W", "V", 0, 1): cl}
    mms = mixing_matrices(cls)
    assert len(mms) == 2
    assert mms["0+", 0, 1].shape == (lmax + 1, lmax + 1)
    assert mms["0+", 1, 0].shape == (lmax + 1, lmax + 1)

    # compute she-she
    cls = {("W", "W", 0, 1): cl}
    mms = mixing_matrices(cls)
    assert len(mms) == 3
    assert mms["++", 0, 1].shape == (lmax + 1, lmax + 1)
    assert mms["--", 0, 1].shape == (lmax + 1, lmax + 1)
    assert mms["+-", 0, 1].shape == (lmax + 1, lmax + 1)
    np.testing.assert_allclose(mms["+-", 0, 1], mms["++", 0, 1] + mms["--", 0, 1])

    # compute unknown
    cls = {("X", "Y", 0, 1): cl}
    mms = mixing_matrices(cls)
    assert len(mms) == 1
    assert mms["XY", 0, 1].shape == (lmax + 1, lmax + 1)


def test_pixelate_mms_healpix():
    import healpy as hp
    from heracles.twopoint import pixelate_mms_healpix

    nside = 512
    lmax = 1000

    fl0, fl2 = hp.pixwin(nside, lmax=lmax, pol=True)

    mms = {
        ("00", 0, 0): np.eye(lmax + 1),
        ("0+", 0, 0): np.eye(lmax + 1),
        ("++", 0, 0): np.eye(lmax + 1),
        ("--", 0, 0): np.eye(lmax + 1),
        ("+-", 0, 0): np.eye(lmax + 1),
        ("ab", 0, 0): np.eye(lmax + 1),
    }

    pixelate_mms_healpix(mms, nside, inplace=True)

    assert np.all(mms["00", 0, 0] == np.diag(fl0 * fl0))
    assert np.all(mms["0+", 0, 0] == np.diag(fl0 * fl2))
    assert np.all(mms["++", 0, 0] == np.diag(fl2 * fl2))
    assert np.all(mms["--", 0, 0] == np.diag(fl2 * fl2))
    assert np.all(mms["+-", 0, 0] == np.diag(fl2 * fl2))
    assert np.all(mms["ab", 0, 0] == np.diag(fl0 * fl0))


@pytest.mark.parametrize("weights", [None, "l(l+1)", "2l+1", "<rand>"])
def test_binned_cls(weights):
    from heracles.twopoint import binned_cls

    cls = {"key": np.random.randn(21)}

    bins = [2, 5, 10, 15, 20]

<<<<<<< HEAD
    weights_ = np.random.rand(40) if weights == '<rand>' else weights
=======
    if weights == "<rand>":
        weights_ = np.random.rand(40)
    else:
        weights_ = weights

>>>>>>> 49b931a0
    result = binned_cls(cls, bins, weights=weights_)

    for key, cl in cls.items():
        ell = np.arange(len(cl))

        if weights is None:
            w = np.ones_like(ell)
        elif weights == "l(l+1)":
            w = ell * (ell + 1)
        elif weights == "2l+1":
            w = 2 * ell + 1
        else:
            w = weights_[: len(ell)]

        binned_ell = []
        binned_cl = []
        binned_w = []
        for a, b in zip(bins[:-1], bins[1:]):
            inbin = (a <= ell) & (ell < b)
            binned_ell.append(np.average(ell[inbin], weights=w[inbin]))
            binned_cl.append(np.average(cl[inbin], weights=w[inbin]))
            binned_w.append(w[inbin].sum())

        np.testing.assert_array_almost_equal(result[key]["L"], binned_ell)
        np.testing.assert_array_almost_equal(result[key]["CL"], binned_cl)
        np.testing.assert_array_equal(result[key]["LMIN"], bins[:-1])
        np.testing.assert_array_equal(result[key]["LMAX"], bins[1:])
        np.testing.assert_array_almost_equal(result[key]["W"], binned_w)


@pytest.mark.parametrize("full", [False, True])
def test_random_noisebias(full):
    from heracles.twopoint import random_noisebias

    nside = 64
    npix = 12 * nside**2

    catalog = unittest.mock.Mock()
    catalog.visibility = None

    map_a = unittest.mock.Mock(side_effect=lambda _: np.random.rand(npix))
    map_b = unittest.mock.Mock(side_effect=lambda _: np.random.rand(npix))

    initial_randomize = [map_a.randomize, map_b.randomize]

    maps = {"A": map_a, "B": map_b}
    catalogs = {0: catalog, 1: catalog}

    nbs = random_noisebias(maps, catalogs, repeat=5, full=full)

    for m, r in zip(maps.values(), initial_randomize):
        assert m.randomize is r

    keys = [("A", "A", 0, 0), ("A", "A", 1, 1), ("B", "B", 0, 0), ("B", "B", 1, 1)]
    if full:
        keys += [
            ("A", "A", 0, 1),
            ("A", "B", 0, 0),
            ("A", "B", 1, 1),
            ("A", "B", 0, 1),
            ("A", "B", 1, 0),
            ("B", "B", 0, 1),
        ]

    assert set(nbs.keys()) == set(keys)

    # filter with include and exclude

    nbs = random_noisebias(
        maps,
        catalogs,
        repeat=5,
        full=full,
        include=[("A", 0), ("B", ...)],
        exclude=[("B", 0)],
    )

    keys = [("A", "A", 0, 0), ("B", "B", 1, 1)]
    if full:
        keys += [("A", "B", 0, 1)]

    assert set(nbs.keys()) == set(keys)<|MERGE_RESOLUTION|>--- conflicted
+++ resolved
@@ -10,12 +10,7 @@
 
 @pytest.fixture
 def zbins():
-<<<<<<< HEAD
-    return {0: (0., 0.8), 1: (1.0, 1.2)}
-=======
-    zbins = {0: (0.0, 0.8), 1: (1.0, 1.2)}
-    return zbins
->>>>>>> 49b931a0
+    return {0: (0.0, 0.8), 1: (1.0, 1.2)}
 
 
 @pytest.fixture
@@ -186,15 +181,7 @@
 
     bins = [2, 5, 10, 15, 20]
 
-<<<<<<< HEAD
-    weights_ = np.random.rand(40) if weights == '<rand>' else weights
-=======
-    if weights == "<rand>":
-        weights_ = np.random.rand(40)
-    else:
-        weights_ = weights
-
->>>>>>> 49b931a0
+    weights_ = np.random.rand(40) if weights == "<rand>" else weights
     result = binned_cls(cls, bins, weights=weights_)
 
     for key, cl in cls.items():
